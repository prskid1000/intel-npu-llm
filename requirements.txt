# ============================================================================
# OpenVINO GenAI API Server - All Dependencies
# Install everything: pip install -r requirements.txt
# ============================================================================

# Core API Server
fastapi>=0.104.0
uvicorn[standard]>=0.24.0
pydantic>=2.0.0
python-multipart>=0.0.6

# OpenVINO & AI
openvino>=2024.0.0
openvino-genai>=2024.0.0

# Data Processing
numpy>=1.24.0
Pillow>=10.0.0

# HTTP & Networking
requests>=2.31.0
websockets>=12.0  # For WebSocket Realtime API

# Client SDK (for examples/testing)
openai>=1.0.0

<<<<<<< HEAD
# Document Processing (RAG - optional)
=======
# Document Processing (RAG)
>>>>>>> de252d7e
PyPDF2>=3.0.0  # PDF extraction
python-docx>=1.0.0  # Word document extraction

# Audio Processing (TTS/STT)
librosa>=0.10.0  # Audio loading for Whisper
soundfile>=0.12.0  # Audio file I/O
sounddevice>=0.4.6  # Microphone/speaker (voice chat)
pydub>=0.25.0  # Audio format conversion (optional)

<<<<<<< HEAD
# PyTorch (compatible with optimum-intel 1.18.x)
torch>=2.1.0,<2.5.0
torchvision>=0.16.0
torchaudio>=2.1.0

# Model Conversion Tools (for model compilation)
transformers>=4.40.0,<4.46.0
accelerate>=0.26.0
huggingface_hub>=0.20.0
sentencepiece>=0.1.99
protobuf>=3.20.0

# Optimum toolchain (pinned for stability)
optimum>=1.19.0,<1.22.0
optimum-intel[openvino]>=1.18.0,<1.19.0
nncf>=2.11.0,<2.14.0

# ONNX support
onnx>=1.16.0
onnxruntime>=1.18.0
=======
# Model Conversion Tools (optional - for setup only)
# Uncomment if you need to convert models:
hf_xet
huggingface_hub[hf_xet]
git+https://github.com/huggingface/optimum-intel.git
nncf
>>>>>>> de252d7e
<|MERGE_RESOLUTION|>--- conflicted
+++ resolved
@@ -24,11 +24,7 @@
 # Client SDK (for examples/testing)
 openai>=1.0.0
 
-<<<<<<< HEAD
 # Document Processing (RAG - optional)
-=======
-# Document Processing (RAG)
->>>>>>> de252d7e
 PyPDF2>=3.0.0  # PDF extraction
 python-docx>=1.0.0  # Word document extraction
 
@@ -38,32 +34,27 @@
 sounddevice>=0.4.6  # Microphone/speaker (voice chat)
 pydub>=0.25.0  # Audio format conversion (optional)
 
-<<<<<<< HEAD
 # PyTorch (compatible with optimum-intel 1.18.x)
 torch>=2.1.0,<2.5.0
 torchvision>=0.16.0
 torchaudio>=2.1.0
 
 # Model Conversion Tools (for model compilation)
-transformers>=4.40.0,<4.46.0
+transformers>=4.40.0
 accelerate>=0.26.0
 huggingface_hub>=0.20.0
 sentencepiece>=0.1.99
 protobuf>=3.20.0
 
-# Optimum toolchain (pinned for stability)
-optimum>=1.19.0,<1.22.0
-optimum-intel[openvino]>=1.18.0,<1.19.0
-nncf>=2.11.0,<2.14.0
+# Optimum toolchain (vision model support requires optimum-intel >= 1.19.0)
+optimum>=1.19.0
+optimum-intel[openvino]>=1.19.0
+nncf>=2.11.0
+hf_xet
+
+# Diffusers (for Stable Diffusion / Text2Image)
+diffusers>=0.30.0
 
 # ONNX support
 onnx>=1.16.0
-onnxruntime>=1.18.0
-=======
-# Model Conversion Tools (optional - for setup only)
-# Uncomment if you need to convert models:
-hf_xet
-huggingface_hub[hf_xet]
-git+https://github.com/huggingface/optimum-intel.git
-nncf
->>>>>>> de252d7e
+onnxruntime>=1.18.0